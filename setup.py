--- conflicted
+++ resolved
@@ -43,35 +43,7 @@
                  ],
           include_dirs=[numpy_include])
 
-<<<<<<< HEAD
-REQUIRES = ['setuptools', 'numpy>=1.6', 'astropy>=1.0', 'scipy', 'PyYaml']
-=======
-
-from setuptools.command.test import test as TestCommand
-
-
-class PyTest(TestCommand):
-    user_options = [('pytest-args=', 'a', "Arguments to pass to py.test")]
-
-    def initialize_options(self):
-        TestCommand.initialize_options(self)
-        self.pytest_args = []
-
-    def finalize_options(self):
-        TestCommand.finalize_options(self)
-        self.test_args = []
-        self.test_suite = True
-
-    def run_tests(self):
-        #import here, cause outside the eggs aren't loaded
-        import pytest
-        errno = pytest.main(self.pytest_args)
-        sys.exit(errno)
-
-cmdclass['test'] = PyTest
-
-REQUIRES = ['setuptools', 'six', 'numpy>=1.6', 'astropy>=0.4, <0.5', 'scipy', 'PyYaml']
->>>>>>> 64202af7
+REQUIRES = ['setuptools', 'six', 'numpy>=1.6', 'astropy>=1.0', 'scipy', 'PyYaml']
 
 from numina import __version__
 
