<<<<<<< HEAD
Version 0.8.3 (24 Sep 2012)

=======
Version 0.8.5 (13 Nov 2012)
Changes:
  * Removed download_url from setup.py
  * Fixed bad handling of badpixels in nIR readout preprocessing routines

Version 0.8.4 (07 Nov 2012)
Changes:
  * Updated tests for ramp_array and fowler_array
  * C module creation compatible with Python3

Version 0.8.3 (24 Sep 2012)
>>>>>>> 438c9724
Bugfixes:
  * #109, 110: bugs that prevented installing in Mac OS X

Version 0.8.2 (17 Sep 2012)
Changes:
  * New function 'process_ramp' to process images in follow-up-the-ramp mode
  * Updated to use PyCapsule instead of PyCObject
  * Use PyMem_Malloc aand PyMem_Free where appropriated

Bugfixes:
  * Removed wrong term in weighted sample variance

Version 0.8.1 (12 Jul 2012)

Changes:
  * New functions 'cosmetics' and 'ccdmask' to find bad pixels
  * Pyfits warning about overwritting files hidden


Version 0.8.0 (18 Jun 2012)

Changes:
 
  * new format of the recipe input and recipe results
  * new command 'show' in CLI


Version 0.7.0 (20 May 2012)
---------------------------

Changes:

  * using namespace package numina.pipelines to hold pipelines


Version 0.6.1 (15 May 2012)
---------------------------

Changes:

  * lookup is a generic function
  * added tests for generic
  * fixed a bug in default implementation of generic

Version 0.6.0 (11 May 2012)
---------------------------

Changes:

  * Removed legacy code
  * YAML default serialization format
  * Changes recipe API
  * Added pipelines
  * Supports GCC 4.7


Version 0.5.0 (27 Oct 2011)
---------------------------

Changes:
 * Pyemir split from Numina
 * Bug fixes to work with Pyemir and Pontifex

Version 0.4.2 (07 Oct 2011)
--------------------------

Changes:
 * Fixed error with object mask creation
 * Added numdisplay to required packages

Version 0.4.1 (23 Sep 2011)
---------------------------

Changes:
 * Allows installation using pip

Version 0.4.0 (7 Sep 2011)
--------------------------

Changes:
 * Direct image implemented
 * Minor bugs and fixes
   
Version 0.3.0 (24 Feb 2011)
---------------------------

Changes:
 * Implemented some recipes for detector characterization
 * Full treatment of EMIR detector amplifiers
 * Module names follow PEP8
 * Surface fitting routines
 * Working methods in combine:
   - Median
   - Average
   - Minamax
   - Sigclip
 
Version 0.2.5 (09 Sep 2010)
---------------------------

Changes:
 * Combine internals changed
 * New method to load recipes, based in subclasses
 * Recipe classes announce their capabilities

Version 0.2.4 (08 Jul 2010)
---------------------------

Changes:
 * Parameter-passing API for Recipes has been changed.
 * JSON serialization format has been changed.
 * New functions to request parameters and schema information 
   (numina.recipes.registry and numina.recipes.schema)
 * Parallel version of map (para_map) in numina.worker   
 
Version 0.2.3 (13 Apr 2010) Bugfix release
------------------------------------------

Bugfixes:
 * #94  Missing header files inside src
 * Errors in documentation fixed

Version 0.2.2 (13 Apr 2010) Bugfix release
------------------------------------------

Bugfixes:
 * #91  Error creating object mask in direct_imaging
 * Doctest errors fixed

Enhancements: 
 * #86 Combines images using extinction
 * store function uses custom generic function (is extensible)
 * repository migrated to mercurial

Version 0.2.1
-------------

(15 March 2010, from /pyemir/trunk revision 647)
https://guaix.fis.ucm.es/svn-private/emir/pyemir/tags/0.2.1/

Bugfixes: #89, pkgutil.get_data not present in python 2.5 


Version 0.2.0
-------------

(18 February 2010, from /pyemir/trunk revision 639)
https://guaix.fis.ucm.es/svn-private/emir/pyemir/tags/0.2.0/

direct_image implemented
Multidimensional GuassianProfile with tests
Simulation tools moved to numina


Version 0.1.0
--------------

(08 February 2010, from /pyemir/trunk revision 627)
https://guaix.fis.ucm.es/svn-private/emir/pyemir/tags/0.1.0/

Internal release, it includes the documentation of the Recipes and a bare bones recipe runner
The performance of _combine has been increased in a factor of 2 


Version 0.0.6
-------------
(27 January 2010, from /pyemir/trunk revision 602)
https://guaix.fis.ucm.es/svn-private/emir/pyemir/tags/0.0.6/

Internal release

Version 0.0.5
--------------

(27 January 2010, from /pyemir/trunk revision 596)
https://guaix.fis.ucm.es/svn-private/emir/pyemir/tags/0.0.5/

Bugfixes: #53, false result in direct_image

Version 0.0.4
-------------
(27 January 2010, from /pyemir/trunk revision 595)
https://guaix.fis.ucm.es/svn-private/emir/pyemir/tags/0.0.4/

Internal release

Version 0.0.3
-------------
(26 January 2010, from /pyemir/trunk revision 586)
https://guaix.fis.ucm.es/svn-private/emir/pyemir/tags/0.0.3/

Internal release

Version 0.0.2
-------------
(12 November 2009, from /pyemir/trunk revision 516)
https://guaix.fis.ucm.es/svn-private/emir/pyemir/tags/0.0.2/

Internal release

Version 0.0.1
-------------
(12 March 2009, from /pyemir/trunk revision 413)
https://guaix.fis.ucm.es/svn-private/emir/pyemir/tags/0.0.1/

Internal release<|MERGE_RESOLUTION|>--- conflicted
+++ resolved
@@ -1,7 +1,3 @@
-<<<<<<< HEAD
-Version 0.8.3 (24 Sep 2012)
-
-=======
 Version 0.8.5 (13 Nov 2012)
 Changes:
   * Removed download_url from setup.py
@@ -13,7 +9,6 @@
   * C module creation compatible with Python3
 
 Version 0.8.3 (24 Sep 2012)
->>>>>>> 438c9724
 Bugfixes:
   * #109, 110: bugs that prevented installing in Mac OS X
 
