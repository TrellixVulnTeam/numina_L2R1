<<<<<<< HEAD
=======
Version 0.9.0 (05 Dec 2012)
Changes:
 * Rewritten plugin load system
 * Instrument, Pipeline and Recipe classes changed
 * New CLI interface
    - No need to load instruments.yaml
    - Files are copied from datadir to workdir

>>>>>>> c387b2a0
Version 0.8.7 (19 Nov 2012)
Bugfixes:
 * FrameInfo can be read from a list or string

Version 0.8.6 (13 Nov 2012)
Bugfixes:
  * Handle 32bits systems without float128

Version 0.8.5 (13 Nov 2012)
Changes:
  * Removed download_url from setup.py
  * Fixed bad handling of badpixels in nIR readout preprocessing routines

Version 0.8.4 (07 Nov 2012)
Changes:
  * Updated tests for ramp_array and fowler_array
  * C module creation compatible with Python3

Version 0.8.3 (24 Sep 2012)
Bugfixes:
  * #109, 110: bugs that prevented installing in Mac OS X

Version 0.8.2 (17 Sep 2012)
Changes:
  * New function 'process_ramp' to process images in follow-up-the-ramp mode
  * Updated to use PyCapsule instead of PyCObject
  * Use PyMem_Malloc aand PyMem_Free where appropriated

Bugfixes:
  * Removed wrong term in weighted sample variance

Version 0.8.1 (12 Jul 2012)

Changes:
  * New functions 'cosmetics' and 'ccdmask' to find bad pixels
  * Pyfits warning about overwritting files hidden


Version 0.8.0 (18 Jun 2012)

Changes:
 
  * new format of the recipe input and recipe results
  * new command 'show' in CLI


Version 0.7.0 (20 May 2012)
---------------------------

Changes:

  * using namespace package numina.pipelines to hold pipelines


Version 0.6.1 (15 May 2012)
---------------------------

Changes:

  * lookup is a generic function
  * added tests for generic
  * fixed a bug in default implementation of generic

Version 0.6.0 (11 May 2012)
---------------------------

Changes:

  * Removed legacy code
  * YAML default serialization format
  * Changes recipe API
  * Added pipelines
  * Supports GCC 4.7


Version 0.5.0 (27 Oct 2011)
---------------------------

Changes:
 * Pyemir split from Numina
 * Bug fixes to work with Pyemir and Pontifex

Version 0.4.2 (07 Oct 2011)
--------------------------

Changes:
 * Fixed error with object mask creation
 * Added numdisplay to required packages

Version 0.4.1 (23 Sep 2011)
---------------------------

Changes:
 * Allows installation using pip

Version 0.4.0 (7 Sep 2011)
--------------------------

Changes:
 * Direct image implemented
 * Minor bugs and fixes
   
Version 0.3.0 (24 Feb 2011)
---------------------------

Changes:
 * Implemented some recipes for detector characterization
 * Full treatment of EMIR detector amplifiers
 * Module names follow PEP8
 * Surface fitting routines
 * Working methods in combine:
   - Median
   - Average
   - Minamax
   - Sigclip
 
Version 0.2.5 (09 Sep 2010)
---------------------------

Changes:
 * Combine internals changed
 * New method to load recipes, based in subclasses
 * Recipe classes announce their capabilities

Version 0.2.4 (08 Jul 2010)
---------------------------

Changes:
 * Parameter-passing API for Recipes has been changed.
 * JSON serialization format has been changed.
 * New functions to request parameters and schema information 
   (numina.recipes.registry and numina.recipes.schema)
 * Parallel version of map (para_map) in numina.worker   
 
Version 0.2.3 (13 Apr 2010) Bugfix release
------------------------------------------

Bugfixes:
 * #94  Missing header files inside src
 * Errors in documentation fixed

Version 0.2.2 (13 Apr 2010) Bugfix release
------------------------------------------

Bugfixes:
 * #91  Error creating object mask in direct_imaging
 * Doctest errors fixed

Enhancements: 
 * #86 Combines images using extinction
 * store function uses custom generic function (is extensible)
 * repository migrated to mercurial

Version 0.2.1
-------------

(15 March 2010, from /pyemir/trunk revision 647)
https://guaix.fis.ucm.es/svn-private/emir/pyemir/tags/0.2.1/

Bugfixes: #89, pkgutil.get_data not present in python 2.5 


Version 0.2.0
-------------

(18 February 2010, from /pyemir/trunk revision 639)
https://guaix.fis.ucm.es/svn-private/emir/pyemir/tags/0.2.0/

direct_image implemented
Multidimensional GuassianProfile with tests
Simulation tools moved to numina


Version 0.1.0
--------------

(08 February 2010, from /pyemir/trunk revision 627)
https://guaix.fis.ucm.es/svn-private/emir/pyemir/tags/0.1.0/

Internal release, it includes the documentation of the Recipes and a bare bones recipe runner
The performance of _combine has been increased in a factor of 2 


Version 0.0.6
-------------
(27 January 2010, from /pyemir/trunk revision 602)
https://guaix.fis.ucm.es/svn-private/emir/pyemir/tags/0.0.6/

Internal release

Version 0.0.5
--------------

(27 January 2010, from /pyemir/trunk revision 596)
https://guaix.fis.ucm.es/svn-private/emir/pyemir/tags/0.0.5/

Bugfixes: #53, false result in direct_image

Version 0.0.4
-------------
(27 January 2010, from /pyemir/trunk revision 595)
https://guaix.fis.ucm.es/svn-private/emir/pyemir/tags/0.0.4/

Internal release

Version 0.0.3
-------------
(26 January 2010, from /pyemir/trunk revision 586)
https://guaix.fis.ucm.es/svn-private/emir/pyemir/tags/0.0.3/

Internal release

Version 0.0.2
-------------
(12 November 2009, from /pyemir/trunk revision 516)
https://guaix.fis.ucm.es/svn-private/emir/pyemir/tags/0.0.2/

Internal release

Version 0.0.1
-------------
(12 March 2009, from /pyemir/trunk revision 413)
https://guaix.fis.ucm.es/svn-private/emir/pyemir/tags/0.0.1/

Internal release<|MERGE_RESOLUTION|>--- conflicted
+++ resolved
@@ -1,5 +1,3 @@
-<<<<<<< HEAD
-=======
 Version 0.9.0 (05 Dec 2012)
 Changes:
  * Rewritten plugin load system
@@ -8,7 +6,6 @@
     - No need to load instruments.yaml
     - Files are copied from datadir to workdir
 
->>>>>>> c387b2a0
 Version 0.8.7 (19 Nov 2012)
 Bugfixes:
  * FrameInfo can be read from a list or string
