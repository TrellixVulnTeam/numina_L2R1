--- conflicted
+++ resolved
@@ -1,9 +1,6 @@
-<<<<<<< HEAD
-Version 0.12.2 (17 Oct 2014)
- Fixes:
-  * PEP8 fixes in the code
-=======
-Changes:
+Version 0.13.0 (26 Jan 2015)
+----------------------------
+ Changes:
   * Initial DAL implementation
   * Ported to use py.test
   * Ported to astropy 0.4
@@ -11,7 +8,11 @@
     and Products
   * New recentering routine
   * New routine for FHWM computation
->>>>>>> 76c08d22
+
+Version 0.12.2 (17 Oct 2014)
+----------------------------
+ Fixes:
+  * PEP8 fixes in the code
 
 Version 0.12.1 (30 Apr 2014)
  Fixes:
