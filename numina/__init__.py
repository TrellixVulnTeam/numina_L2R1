--- conflicted
+++ resolved
@@ -21,11 +21,7 @@
 
 import logging
 
-<<<<<<< HEAD
-__version__ = '0.11.0'
-=======
-__version__ = '0.12.0dev'
->>>>>>> d2a915dd
+__version__ = '0.12.0'
 
 # Top level NullHandler
 logging.getLogger("numina").addHandler(logging.NullHandler())
