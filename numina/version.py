--- conflicted
+++ resolved
@@ -10,8 +10,4 @@
 
 """Numina version."""
 
-<<<<<<< HEAD
-version = '0.15'
-=======
-version = '0.16'
->>>>>>> af28843e
+version = '0.16'